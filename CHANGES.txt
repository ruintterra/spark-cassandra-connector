--- conflicted
+++ resolved
@@ -1,11 +1,3 @@
-<<<<<<< HEAD
-2.0.2
-  * Protect against Size Estimate Overflows
-(SPARKC-492)
-  * Add java.time classes support to converters and sparkSQL
-(SPARKC-491)
-  * Allow Writes to Static Columnns and Partition Keys (SPARKC-470)
-=======
 2.0.3
  * Includes patches up to 1.6.8
 
@@ -13,7 +5,6 @@
  * Protect against Size Estimate Overflows (SPARKC-492)
  * Add java.time classes support to converters and sparkSQL(SPARKC-491)
  * Allow Writes to Static Columnns and Partition Keys (SPARKC-470)
->>>>>>> a145ff4d
 
 2.0.1
  * Refactor Custom Scan Method (SPARKC-481)
