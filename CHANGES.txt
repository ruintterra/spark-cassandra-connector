<<<<<<< HEAD
1.6.3
 * Added SSL client authentication (SPARKC-359)
 * Correct order of "Limit" and "orderBy" clauses in JWCT (SPARKC-433)
 * Improved error messages on CreateCassandraTable from DataFrame (SPARKC-428)
 * Improved backwards compatibility with older Cassandra versions
   (SPARKC-387, SPARKC-402)
 * Fix partitioner on Integer.MIN_VALUE (SPARKC-419)

1.6.2
 * Fixed shading in artifacts published to Maven

1.6.1
 * Disallow TimeUUID Predicate Pushdown (SPARKC-405)
 * Avoid overflow on SplitSizeInMB param (SPARKC-413)
 * Fix conversion of LocalDate to Joda LocalDate (SPARKC-391)
 * Shade Guava to avoid conflict with outdated Guava in Spark (SPARKC-355)

1.6.0
 * SparkSql write supports TTL per row (SPARKC-345)
 * Make Repartition by Cassandra Replica Deterministic (SPARKC-278)
 * Improved performance by caching converters and Java driver codecs 
   (SPARKC-383)
 * Added support for driver.LocalDate (SPARKC-385)
 * Accept predicates with indexed partition columns (SPARKC-348)
 * Retry schema checks to avoid Java Driver debouncing (SPARKC-379)
 * Fix compatibility with Cassandra 2.1.X with Single Partitions/In queries 
   (SPARKC-376)
 * Use executeAsync while joining with C* table (SPARKC-233)
 * Fix support for C* Tuples in Dataframes (SPARKC-357)

1.6.0 M2
 * Performance improvement: keyBy creates an RDD with CassandraPartitioner 
   so shuffling can be avoided in many cases, e.g. when keyBy is followed
   by groupByKey or join (SPARKC-330)
 * Improved exception message when data frame is to be saved in 
   non-empty Cassandra table (SPARKC-338)
 * Support for Joda time for Cassandra date type (SPARKC-342)
 * Don't double resolve the paths for port locks in embedded C* 
   (contribution by crakjie)
 * Drop indices that cannot be used in predicate pushdown (SPARKC-347)
 * Added support for IF NOT EXISTS (SPARKC-362)
 * Nested Optional Case Class can be save as UDT (SPARKC-346)
 * Merged Java API into main module (SPARKC-335)
 * Upgraded to Spark 1.6.1 (SPARKC-344)
 * Fix NoSuchElementException when fetching database schema from Cassandra
   (SPARKC-341)
 * Removed the ability to specify cluster alias directly and added some helper methods 
   which make it easier to configure Cassandra related data frames (SPARKC-289)

1.6.0 M1
 * Adds the ability to add additional Predicate Pushdown Rules at Runtime (SPARKC-308)
 * Added CassandraOption for Skipping Columns when Writing to C* (SPARKC-283)
 * Upgrade Spark to 1.6.0 and add Apache Snapshot repository to resolvers (SPARKC-272, SPARKC-298, SPARKC-305)
 * Includes all patches up to 1.5.0.

********************************************************************************
=======
 * Fixed use of connection.local_dc parameter (SPARKC-448)
>>>>>>> c28a7c56

1.5.1
 * Includes all patches up to 1.4.4

1.5.0
 * Fixed assembly build (SPARKC-311)
 * Upgrade Cassandra version to 3.0.2 by default and allow to specify arbitrary Cassandra version for
   integration tests through the command line (SPARKC-307)
 * Upgrade Cassandra driver to 3.0.0 GA
 * Includes all patches up to 1.4.2.

1.5.0 RC1
 * Fix special case types in SqlRowWriter (SPARKC-306)
 * Fix sbt assembly
 * Create Cassandra Schema from DataFrame (SPARKC-231)
 * JWCT inherits Spark Conf from Spark Context (SPARKC-294)
 * Support of new Cassandra Date and Time types (SPARKC-277)
 * Upgrade Cassandra driver to 3.0.0-rc1

1.5.0 M3
 * Added ColumRef child class to represent functions calls (SPARKC-280)
 * Warn if Keep_alive_ms is less than spark batch size in streaming (SPARKC-228)
 * Fixed real tests (SPARKC-247)
 * Added support for tinyint and smallint types (SPARKC-269)
 * Updated Java driver version to 3.0.0-alpha4; Codec API changes (SPARKC-285)
 * Updated Java driver version to 3.0.0-alpha3 (SPARKC-270)
 * Changed the way CassandraConnectorSource is obtained due to SPARK-7171 (SPARKC-268)
 * Change write ConsistencyLevel to LOCAL_QUORUM (SPARKC-262)
 * Parallelize integration tests (SPARKC-293)
 * Includes all patches up to 1.4.1.

1.5.0 M2
 * Bump Java Driver to 2.2.0-rc3, Guava to 16.0.1 and test against Cassandra 2.2.1 (SPARKC-229)
 * Includes all patches up to 1.4.0.

1.5.0 M1
 * Added ability to build against unreleased Spark versions (SPARKC-242)
 * Spark 1.5 initial integration (SPARKC-241)

********************************************************************************

 * Fixed use of connection.local_dc parameter (SPARKC-448)

1.4.4
 * Use executeAsync when joining with C* table (SPARKC-233)

1.4.3
 * Disable delayed retrying (SPARKC-360)
 * Improve DataFrames ErrorIfExists Message (SPARKC-338)

1.4.2
 * SqlRowWriter not using Cached Converters (SPARKC-329)
 * Fix Violation of Partition Contract (SPARKC-323)
 * Use ScalaReflectionLock from Spark instead of TypeTag
   to workaround Scala 2.10 reflection concurrency issues (SPARKC-333)

1.4.1
 * Let UDTs be converted from GenericRows (SPARKC-271)
 * Map InetAddress and UUID to string and store it as StringType in Spark SQL (SPARKC-259)
 * VarInt Column is converted to decimal stored in Spark SQL (SPARKC-266)
 * Retrieve TableSize from Cassandra system table for datasource relation (SPARKC-164)
 * Fix merge strategy for netty.io.properties (SPARKC-249)
 * Upgrade integration tests to use Cassandra 2.1.9 and upgrade Java Driver
   to 2.1.7.1, Spark to 1.4.1 (SPARKC-248)
 * Make OptionConverter handle Nones as well as nulls (SPARKC-275)

1.4.0
 * Fixed broken integration tests (SPARKC-247):
   - Fixed Scala reflection race condition in TupleColumnMapper.
   - Fixed dev/run-real-tests script.
   - Fixed CheckpointStreamSpec test.

1.4.0 RC1
 * Added TTL and WRITETIME documentation (SPARKC-244)
 * Reduced the amount of unneccessary error logging in integration tests (SPARKC-223)
 * Fixed Repartition and JWC and Streaming Checkpointing broken by serialization
   errors related to passing RowWriteFactory / DefaultRowWriter (SPARKC-202)
 * Fixed exceptions occuring when performing RDD operations on any
   CassandraTableScanJavaRDD (SPARKC-236)

1.4.0 M3
 * Fixed UDT column bug in SparkSQL (SPARKC-219)
 * Includes all patches up to release 1.2.5 and 1.3.0
   - Fixed connection caching, changed SSL EnabledAlgorithms to Set (SPARKC-227)

1.4.0 M2
 * Includes some unreleased patches from 1.2.5
   - Changed default query timeout from 12 seconds to 2 minutes (SPARKC-220)
   - Add a configurable delay between subsequent query retries (SPARKC-221)
   - spark.cassandra.output.throughput_mb_per_sec can now be set to a decimal (SPARKC-226)
 * Includes unreleased patches from 1.3.0
   - Remove white spaces in c* connection host string (fix by Noorul Islam K M)
 * Includes all changes up to 1.3.0-RC1.

1.4.0 M1
 * Upgrade Spark to 1.4.0 (SPARKC-192)
 * Added support timestamp in collection, udt and tuples (SPARKC-254)

********************************************************************************

 * Fixed use of connection.local_dc parameter (SPARKC-448)
 * Added support timestamp in collection, udt and tuples (SPARKC-254)

1.3.1
 * Remove wrapRDD from CassandraTableScanJavaRDD. Fixes exception occuring
   when performing RDD operations on any CassandraTableScanJavaRDD (SPARKC-236)
 * Backport synchronization fixes from 1.4.0 (SPARKC-247)

1.3.0
 * Remove white spaces in c* connection host string (fix by Noorul Islam K M)
 * Included from 1.2.5
   - Changed default query timeout from 12 seconds to 2 minutes (SPARKC-220)
   - Add a configurable delay between subsequent query retries (SPARKC-221)
   - spark.cassandra.output.throughput_mb_per_sec can now be set to a decimal (SPARKC-226)
   - Fixed connection caching, changed SSL EnabledAlgorithms to Set (SPARKC-227)

1.3.0 RC1
 * Fixed NoSuchElementException when using UDTs in SparkSQL (SPARKC-218)

1.3.0 M2
 * Support for loading, saving and mapping Cassandra tuples (SPARKC-172)
 * Support for mapping case classes to UDTs on saving (SPARKC-190)
 * Table and keyspace Name suggestions in DataFrames API (SPARKC-186)
 * Removed thrift completely (SPARKC-94)
   - removed cassandra-thrift.jar dependency
   - automatic split sizing based on system.size_estimates table
   - add option to manually force the number of splits
   - Cassandra listen addresses fetched from system.peers table
   - spark.cassandra.connection.(rpc|native).port replaced with spark.cassandra.connection.port
 * Refactored ColumnSelector to avoid circular dependency on TableDef (SPARKC-177)
 * Support for modifying C* Collections using saveToCassandra (SPARKC-147)
 * Added the ability to use Custom Mappers with repartitionByCassandraReplica (SPARKC-104)
 * Added methods to work with tuples in Java API (SPARKC-206)
 * Fixed input_split_size_in_mb property (SPARKC-208)
 * Fixed DataSources tests when connecting to an external cluster (SPARKC-178)
 * Added Custom UUIDType and InetAddressType to Spark Sql data type mapping (SPARKC-129)
 * Removed CassandraRelation by CassandraSourceRelation and Added cache to
   CassandraCatalog (SPARKC-163)

1.3.0 M1
 * Removed use of Thrift describe_ring and replaced it with native Java Driver
   support for fetching TokenRanges (SPARKC-93)
 * Support for converting Cassandra UDT column values to Scala case-class objects (SPARKC-4)
   - Introduced a common interface for TableDef and UserDefinedType
   - Removed ClassTag from ColumnMapper
   - Removed by-index column references and replaced them with by-name ColumnRefs
   - Created a GettableDataToMappedTypeConverter that can handle UDTs
   - ClassBasedRowReader delegates object conversion instead of doing it by itself;
     this improves unit-testability of code
 * Decoupled PredicatePushDown logic from Spark (SPARKC-166)
   - added support for Filter and Expression predicates
   - improved code testability and added unit-tests
 * Basic Datasource API integration and keyspace/cluster level settings (SPARKC-112, SPARKC-162)
 * Added support to use aliases with Tuples (SPARKC-125)

********************************************************************************

 * Fixed use of connection.local_dc parameter (SPARKC-448)

1.2.6
 * Fixed Default ReadConf for JoinWithCassandra Table (SPARKC-294)
 * Added refresh cassandra schema cache to CassandraSQLContext (SPARKC-234)

1.2.5
 * Changed default query timeout from 12 seconds to 2 minutes (SPARKC-220)
 * Add a configurable delay between subsequent query retries (SPARKC-221)
 * spark.cassandra.output.throughput_mb_per_sec can now be set to a decimal (SPARKC-226)
 * Fixed connection caching, changed SSL EnabledAlgorithms to Set (SPARKC-227)

1.2.4
 * Cassandra native count is performed by `cassandraCount` method (SPARKC-215)

1.2.3
 * Support for connection compressions configuration (SPARKC-124)
 * Support for connection encryption configuration (SPARKC-118)
 * Fix a bug to support upper case characters in UDT (SPARKC-201)
 * Meaningful exception if some partition key column is null (SPARKC-198)
 * Improved reliability of thread-leak test (SPARKC-205)

1.2.2
 * Updated Spark version to 1.2.2, Scala to 2.10.5 / 2.11.6
 * Enabled Java API artifact generation for Scala 2.11.x (SPARKC-130)
 * Fixed a bug preventing a custom type converter from being used
   when saving data. RowWriter implementations must
   perform type conversions now. (SPARKC-157)

1.2.1
 * Fixed problems with mixed case keyspaces in ReplicaMapper (SPARKC-159)

1.2.0
 * Removed conversion method rom WriteOption which accepted object of Duration type
   from Spark Streaming (SPARKC-106)
 * Fixed compilation warnings (SPARKC-76)
 * Fixed ScalaDoc warnings (SPARKC-119)
 * Synchronized TypeTag access in various places (SPARKC-123)
 * Adds both hostname and hostaddress as partition preferredLocations (SPARKC-126)

1.2.0 RC 3
 * Select aliases are no longer ignored in CassandraRow objects (SPARKC-109)
 * Fix picking up username and password from SparkConf (SPARKC-108)
 * Fix creating CassandraConnectorSource in the executor environment (SPARKC-111)

1.2.0 RC 2
 * Cross cluster table join and write for Spark SQL (SPARKC-73)
 * Enabling / disabling metrics in metrics configuration file and other metrics fixes (SPARKC-91)
 * Provided a way to set custom auth config and connection factory properties (SPARKC-105)
 * Fixed setting custom connection factory and other properties (SPAKRC-102)
 * Fixed Java API (SPARKC-95)

1.2.0 RC 1
 * More Spark SQL predicate push (SPARKC-72)
 * Fixed some Java API problems and refactored its internals (SPARKC-77)
 * Allowing specification of column to property map (aliases) for reading and writing objects
   (SPARKC-9)
 * Added interface for doing primary key joins between arbitrary RDDs and Cassandra (SPARKC-25)
 * Added method for repartitioning an RDD based upon the replication of a Cassandra Table (SPARKC-25)
 * Fixed setting batch.level and batch.buffer.size in SparkConf. (SPARKC-84)
   - Renamed output.batch.level to output.batch.grouping.key.
   - Renamed output.batch.buffer.size to output.batch.grouping.buffer.size.
   - Renamed batch grouping key option "all" to "none".
 * Error out on invalid config properties (SPARKC-90)
 * Set Java driver version to 2.1.5 and Cassandra to 2.1.3 (SPARKC-92)
 * Moved Spark streaming related methods from CassandraJavaUtil to CassandraStreamingJavaUtil
   (SPARKC-80)

1.2.0 alpha 3
 * Exposed spanBy and spanByKey in Java API (SPARKC-39)
 * Added automatic generation of Cassandra table schema from a Scala type and
   saving an RDD to a new Cassandra table by saveAsCassandraTable method (SPARKC-38)
 * Added support for write throughput limiting (SPARKC-57)
 * Added EmptyCassandraRDD (SPARKC-37)
 * Exposed authConf in CassandraConnector
 * Overridden count() implementation in CassandraRDD which uses native Cassandra count (SPARKC-52)
 * Removed custom Logging class (SPARKC-54)
 * Added support for passing the limit clause to CQL in order to fetch top n results (SPARKC-31)
 * Added support for pushing down order by clause for explicitly specifying an order of rows within
   Cassandra partition (SPARKC-32)
 * Fixed problems when rows are mapped to classes with inherited fields (SPARKC-70)
 * Support for compiling with Scala 2.10 and 2.11 (SPARKC-22)

1.2.0 alpha 2
 * All connection properties can be set on SparkConf / CassandraConnectorConf objects and
   the settings are automatically distributed to Spark Executors (SPARKC-28)
 * Report Connector metrics to Spark metrics system (SPARKC-27)
 * Upgraded to Spark 1.2.1 (SPARKC-30)
 * Add conversion from java.util.Date to java.sqlTimestamp for Spark SQL (#512)
 * Upgraded to Scala 2.11 and scala version cross build (SPARKC-22)

1.2.0 alpha 1
 * Added support for TTL and timestamp in the writer (#153)
 * Added support for UDT column types (SPARKC-1)
 * Upgraded Spark to version 1.2.0 (SPARKC-15)
 * For 1.2.0 release, table name with dot is not supported for Spark SQL,
   it will be fixed in the next release
 * Added fast spanBy and spanByKey methods to RDDs useful for grouping Cassandra
   data by partition key / clustering columns. Useful for e.g. time-series data. (SPARKC-2)
 * Refactored the write path so that the writes are now token-aware (SPARKC-5, previously #442)
 * Added support for INSET predicate pushdown (patch by granturing)

********************************************************************************

1.1.2
 * Backport SPARKC-8, retrieval of TTL and write time
 * Upgraded to Spark 1.1.1
 * Synchronized ReflectionUtil findScalaObject and findSingletonClassInstance methods
   to avoid problems with Scala 2.10 lack thread safety in the reflection subsystem (SPARKC-107)
 * Fixed populating ReadConf with properties from SparkConf (SPARKC-121)
 * Adds both hostname and hostaddress as partition preferredLocations (SPARKC-141, backport of SPARKC-126)

1.1.1
 * Fixed NoSuchElementException in SparkSQL predicate pushdown code (SPARKC-7, #454)

1.1.0
 * Switch to java driver 2.1.3 and Guava 14.0.1 (yay!).

1.1.0 rc 3
 * Fix NPE when saving CassandraRows containing null values (#446)

1.1.0 rc 2
 * Added JavaTypeConverter to make is easy to implement custom TypeConverter in Java (#429)
 * Fix SparkSQL failures caused by presence of non-selected columns of UDT type in the table.

1.1.0 rc 1
 * Fixed problem with setting a batch size in bytes (#435)
 * Fixed handling of null column values in Java API (#429)

1.1.0 beta 2
 * Fixed bug in Java API which might cause ClassNotFoundException
 * Added stubs for UDTs. It is possible to read tables with UDTs, but
   values of UDTs will come out as java driver UDTValue objects (#374)
 * Upgraded Java driver to 2.1.2 version and fixed deprecation warnings.
   Use correct protocolVersion when serializing/deserializing Cassandra columns.
 * Don't fail with "contact points contain multiple datacenters"
   if one or more of the nodes given as contact points don't have DC information,
   because they are unreachable.
 * Removed annoying slf4j warnings when running tests (#395)
 * CassandraRDD is fully lazy now - initialization no longer fetches Cassandra
   schema (#339).

1.1.0 beta 1
 * Redesigned Java API, some refactorings (#300)
 * Simplified AuthConf - more responsibility on CassandraConnectionFactory
 * Enhanced and improved performance of the embedded Kafka framework
    - Kafka consumer and producer added that are configurable
    - Kafka shutdown cleaned up
    - Kafka server more configurable for speed and use cases
 * Added new word count demo and a new Kafka streaming word count demo
 * Modified build file to allow easier module id for usages of 'sbt project'


1.1.0 alpha 4
 * Use asynchronous prefetching of multi-page ResultSets in CassandraRDD
   to reduce waiting for Cassandra query results.
 * Make token range start and end be parameters of the query, not part of the query
   template to reduce the number of statements requiring preparation.
 * Added type converter for GregorianCalendar (#334)

1.1.0 alpha 3
 * Pluggable mechanism for obtaining connections to Cassandra
   Ability to pass custom CassandraConnector to CassandraRDDs (#192)
 * Provided a row reader which allows to create RDDs of pairs of objects as well
   as RDDs of simple objects handled by type converter directly;
   added meaningful compiler messages when invalid type was provided (#88)
 * Fixed serialization problem in CassandraSQLContext by making conf transient (#310)
 * Cleaned up the SBT assembly task and added build documentation (#315)

1.1.0 alpha 2
 * Upgraded Apache Spark to 1.1.0.
 * Upgraded to be Cassandra 2.1.0 and Cassandra 2.0 compatible.
 * Added spark.cassandra.connection.local_dc option
 * Added spark.cassandra.connection.timeout_ms option
 * Added spark.cassandra.read.timeout_ms option
 * Added support for SparkSQL (#197)
 * Fixed problems with saving DStreams to Cassandra directly (#280)

1.1.0 alpha 1
 * Add an ./sbt/sbt script (like with spark) so people don't need to install sbt
 * Replace internal spark Logging with own class (#245)
 * Accept partition key predicates in CassandraRDD#where. (#37)
 * Add indexedColumn to ColumnDef (#122)
 * Upgrade Spark to version 1.0.2
 * Removed deprecated toArray, replaced with collect.
 * Updated imports to org.apache.spark.streaming.receiver
   and import org.apache.spark.streaming.receiver.ActorHelper
 * Updated streaming demo and spec for Spark 1.0.2 behavior compatibility
 * Added new StreamingEvent types for Spark 1.0.2 Receiver readiness
 * Added the following Spark Streaming dependencies to the demos module:
   Kafka, Twitter, ZeroMQ
 * Added embedded Kafka and ZooKeeper servers for the Kafka Streaming demo
   - keeping non private for user prototyping
 * Added new Kafka Spark Streaming demo which reads from Kafka
   and writes to Cassandra (Twitter and ZeroMQ are next)
 * Added new 'embedded' module
   - Refactored the 'connector' module's IT SparkRepl, CassandraServer and
     CassandraServerRunner as well as 'demos' EmbeddedKafka
     and EmbeddedZookeeper to the 'embedded' module. This allows the 'embedded'
     module to be used as a dependency by the 'connector' IT tests, demos,
     and user local quick prototyping without requiring a Spark and Cassandra
     Cluster, local or remote, to get started.

********************************************************************************
1.0.7 (unreleased)
 * Improved error message when attempting to transform CassandraRDD after deserialization (SPARKC-29)

1.0.6
 * Upgraded Java Driver to 2.0.8 and added some logging in LocalNodeFirstLoadBalancingPolicy (SPARKC-18)
 
1.0.5
 * Fixed setting output consistency level which was being set on prepared
   statements instead of being set on batches (#463)

1.0.4
 * Synchronized TypeConverter.forType methods to workaround some Scala 2.10
   reflection thread-safety problems (#235)
 * Synchronized computation of TypeTags in TypeConverter#targetTypeTag, 
   ColumnType#scalaTypeTag methods and other places to workaround some of 
   Scala 2.10 reflection thread-safety problems (#364)
 * Downgraded Guava to version 14.
   Upgraded Java driver to 2.0.7.
   Upgraded Cassandra to 2.0.11. (#366)
 * Made SparkContext variable transient in SparkContextFunctions (#373)
 * Fixed saving to tables with uppercase column names (#377)
 * Fixed saving collections of Tuple1 (#420)

1.0.3
 * Fixed handling of Cassandra rpc_address set to 0.0.0.0 (#332)

1.0.2
 * Fixed batch counter columns updates (#234, #316)
 * Expose both rpc addresses and local addresses of cassandra nodes in partition
   preferred locations (#325)
 * Cleaned up the SBT assembly task and added build documentation
   (backport of #315)

1.0.1
 * Add logging of error message when asynchronous task fails in AsyncExecutor.
   (#265)
 * Fix connection problems with fetching token ranges from hosts with
   rpc_address different than listen_address.
   Log host address(es) and ports on connection failures.
   Close thrift transport if connection fails for some reason after opening the transport,
   e.g. authentication failure.
 * Upgrade cassandra driver to 2.0.6.

1.0.0
 * Fix memory leak in PreparedStatementCache leaking PreparedStatements after
   closing Cluster objects. (#183)
 * Allow multiple comma-separated hosts in spark.cassandra.connection.host

1.0.0 RC 6
 * Fix reading a Cassandra table as an RDD of Scala class objects in REPL

1.0.0 RC 5
 * Added assembly task to the build, in order to build fat jars. (#126)
   - Added a system property flag to enable assembly for the demo module
     which is disabled by default.
   - Added simple submit script to submit a demo assembly jar to a local
     spark master
 * Fix error message on column conversion failure. (#208)
 * Add toMap and nameOf methods to CassandraRow.
   Reduce size of serialized CassandraRow. (#194)
 * Fixed a bug which caused problems with connecting to Cassandra under
   heavy load (#185)
 * Skip $_outer constructor param in ReflectionColumnMapper, fixes working with
   case classes in Spark shell, added appropriate test cases (#188)
 * Added streaming demo with documentation, new streaming page to docs,
   new README for running all demos. (#115)

1.0.0 RC 4
 * Upgrade Java driver for Cassandra to 2.0.4. (#171)
 * Added missing CassandraRDD#getPreferredLocations to improve data-locality. (#164)
 * Don't use hosts outside the datacenter of the connection host. (#137)

1.0.0 RC 3
 * Fix open Cluster leak in CassandraConnector#createSession (#142)
 * TableWriter#saveToCassandra accepts ColumnSelector instead of Seq[String] for
   passing a column list. Seq[String] still accepted for backwards compatibility,
   but deprecated.
 * Added Travis CI build yaml file.
 * Added demos module. (#84)
 * Extracted Java API into a separate module (#99)

1.0.0 RC 2
 * Language specific highlighting in the documentation (#105)
 * Fixed a bug which caused problems when a column of VarChar type was used
   in where clause. (04fd8d9)
 * Fixed an AnyObjectFactory bug which caused problems with instantiation of
   classes which were defined inside Scala objects. (#82)
 * Added support for Spark Streaming. (#89)
    - Added implicit wrappers which simplify access to Cassandra related
      functionality from StreamingContext and DStream.
    - Added a stub for further Spark Streaming integration tests.
 * Upgraded Java API. (#98)
    - Refactored existing Java API
    - Added CassandraJavaRDD as a JAVA counterpart of CassandraRDD
    - Added Java helpers for accessing Spark Streaming related methods
    - Added several integration tests
    - Added a documentation page for JAVA API
    - Extended Java API demo
    - Added a lot of API docs

1.0.0 RC 1
 * Ability to register custom TypeConverters. (#32)
 * Handle null values in StringConverter. (#79)
 * Improved error message when there are no replicas in the local DC. (#69)

1.0.0 beta 2
 * DSE compatibility improvements. (#64)
    - Column types and type converters use TypeTags instead of Strings to
      announce their types.
    - CassandraRDD#tableDef is public now.
    - Added methods for getting keyspaces and tables by name from the Schema.
    - Refactored Schema class - loading schema from Cassandra moved
      from the constructor to a factory method.
    - Remove unused methods for returning system keyspaces from Schema.
 * Improved JavaDoc explaining CassandraConnector withClusterDo
   and withSessionDo semantics.
 * Support for updating counter columns. (#27)
 * Configure consistency level for reads/writes. Set default consistency
   levels to LOCAL_ONE for reads and writes. (#42)
 * Values passed as arguments to `where` are converted to proper types
   expected by the java-driver. (#26)
 * Include more information in the exception message when query in
   CassandraRDD fails. (#69)
 * Fallback to describe_ring in case describe_local_ring does not exist to
   improve compatibility with earlier Cassandra versions. (#47)
 * Session object sharing in CassandraConnector. (#41 and #53)
 * Modify cassandra.* configuration settings to prefix with "spark." so they
   can be used from spark-shell and set via conf/spark-default.conf (#51)
 * Fixed race condition in AsyncExecutor causing inaccuracy of success/failure
   counters. (#40)
 * Added Java API. Fixed a bug in ClassBasedRowReader which caused
   problems when data were read into Java beans. Added type converters
   for boxed Java primitive types. (#11)
 * Extracted out initial testkit for unit and integration tests, and future
   testkit module.
 * Added new WritableToCassandra trait which both RDDFunction and
   DStreamFunction both implement. Documentation moved to WritableToCassandra.
 * Fixed broken links in API documentation.
 * Refactored RDDFunctions and DStreamFunctions - merged saveToCassandra
   overloaded methods into a single method with defaults.

1.0.0 beta 1
 * CassandraRDD#createStatement doesn't obtain a new session, but reuses
   the task's Session.
 * Integration tests. (#12)
 * Added contains and indexOf methods to CassandraRow. Missing value from
   CassandraRow does not break writing - null is written instead.
 * Caching of PreparedStatements. Subsequent preparations of the same
   PreparedStatement are returned from the cache and don't cause
   a warning. (#3)
 * Move partitioner ForkJoinPool to companion object to share it between RDD's.
   (#24)
 * Fixed thread-safety of ClassBasedRowReader.
 * Detailed user guide with code examples, reviewed by Kris Hahn. (#15)
 * Support for saving RDD[CassandraRow]. New demo program copying data from one
   table to another. (#16)
 * Using a PreparedStatement make createStatement method compatible with
   Cassandra 1.2.x. (#17)
 * More and better logging. Using org.apache.spark.Logging instead of log4j.
   (#13)
 * Better error message when attempting to write to a table that doesn't exist.
   (#1)
 * Added more robust scala build to allow for future clean releases, and
   publish settings for later integration. (#8)
 * Refactored classes and objects used for authentication to support pluggable
   authentication.
 * Record cause of TypeConversionException.
 * Improved error messages informing about failure to convert column value.
   Fixed missing conversion for setters.
 * Split CassandraWriter into RowWriter and TableWriter.
 * Refactored package structure. Moved classes from rdd to rdd.reader
   and rdd.partitioner packages. Renamed RowTransformers to RowReaders.
 * Fix writing ByteBuffers to Cassandra.
 * Throw meaningful exception when non-existing column is requested by name.
 * Add isNull method on CassandraRow.
 * Fix converting blobs to arrays of bytes in CassandraRow. Fix printing blobs
   and collections.<|MERGE_RESOLUTION|>--- conflicted
+++ resolved
@@ -1,4 +1,5 @@
-<<<<<<< HEAD
+ * Fixed use of connection.local_dc parameter (SPARKC-448)
+
 1.6.3
  * Added SSL client authentication (SPARKC-359)
  * Correct order of "Limit" and "orderBy" clauses in JWCT (SPARKC-433)
@@ -19,24 +20,24 @@
 1.6.0
  * SparkSql write supports TTL per row (SPARKC-345)
  * Make Repartition by Cassandra Replica Deterministic (SPARKC-278)
- * Improved performance by caching converters and Java driver codecs 
+ * Improved performance by caching converters and Java driver codecs
    (SPARKC-383)
  * Added support for driver.LocalDate (SPARKC-385)
  * Accept predicates with indexed partition columns (SPARKC-348)
  * Retry schema checks to avoid Java Driver debouncing (SPARKC-379)
- * Fix compatibility with Cassandra 2.1.X with Single Partitions/In queries 
+ * Fix compatibility with Cassandra 2.1.X with Single Partitions/In queries
    (SPARKC-376)
  * Use executeAsync while joining with C* table (SPARKC-233)
  * Fix support for C* Tuples in Dataframes (SPARKC-357)
 
 1.6.0 M2
- * Performance improvement: keyBy creates an RDD with CassandraPartitioner 
+ * Performance improvement: keyBy creates an RDD with CassandraPartitioner
    so shuffling can be avoided in many cases, e.g. when keyBy is followed
    by groupByKey or join (SPARKC-330)
- * Improved exception message when data frame is to be saved in 
+ * Improved exception message when data frame is to be saved in
    non-empty Cassandra table (SPARKC-338)
  * Support for Joda time for Cassandra date type (SPARKC-342)
- * Don't double resolve the paths for port locks in embedded C* 
+ * Don't double resolve the paths for port locks in embedded C*
    (contribution by crakjie)
  * Drop indices that cannot be used in predicate pushdown (SPARKC-347)
  * Added support for IF NOT EXISTS (SPARKC-362)
@@ -45,7 +46,7 @@
  * Upgraded to Spark 1.6.1 (SPARKC-344)
  * Fix NoSuchElementException when fetching database schema from Cassandra
    (SPARKC-341)
- * Removed the ability to specify cluster alias directly and added some helper methods 
+ * Removed the ability to specify cluster alias directly and added some helper methods
    which make it easier to configure Cassandra related data frames (SPARKC-289)
 
 1.6.0 M1
@@ -55,9 +56,8 @@
  * Includes all patches up to 1.5.0.
 
 ********************************************************************************
-=======
+
  * Fixed use of connection.local_dc parameter (SPARKC-448)
->>>>>>> c28a7c56
 
 1.5.1
  * Includes all patches up to 1.4.4
