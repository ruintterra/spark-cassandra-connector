package com.datastax.spark.connector.types

import java.net.InetAddress
import java.nio.ByteBuffer
import java.util.concurrent.TimeUnit
import java.util.{Calendar, GregorianCalendar, UUID, Date, TimeZone}

import scala.collection.JavaConversions._
import scala.collection.immutable.{TreeMap, TreeSet}
import scala.reflect.runtime.universe._

import org.apache.commons.lang3.tuple
import org.apache.spark.sql.catalyst.ReflectionLock.SparkReflectionLock
import org.joda.time.DateTime

import com.datastax.driver.core.LocalDate

import com.datastax.spark.connector.TupleValue
import com.datastax.spark.connector.UDTValue.UDTValueConverter
import com.datastax.spark.connector.util.{ByteBufferUtil, Symbols}
import Symbols._

class TypeConversionException(val message: String, cause: Exception = null) extends Exception(message, cause)

/** Machinery for converting objects of any type received from Cassandra into objects of Scala types.
  * Every converter knows how to convert object to one type. See `TypeConverter`
  * companion object for a list of available converters. */
trait TypeConverter[T] extends Serializable {
  /** Compile time type of the converter target */
  type targetType = T

  /** TypeTag for the target type. */
  def targetTypeTag: TypeTag[T]

  /** String representation of the converter target type.*/
  def targetTypeName: String = SparkReflectionLock.synchronized(
    targetTypeTag.tpe.toString)

  /** Returns a function converting an object into `T`. */
  def convertPF: PartialFunction[Any, T]

  /** Converts and object or throws TypeConversionException if the object can't be converted. */
  def convert(obj: Any): T = {
    convertPF.applyOrElse(obj, (_: Any) =>
      if (obj != null)
        throw new TypeConversionException(s"Cannot convert object $obj of type ${obj.getClass} to $targetTypeName.")
      else
        throw new TypeConversionException(s"Cannot convert object $obj to $targetTypeName.")
    )
  }
}

/** Handles nullable types and converts any null to null. */
trait NullableTypeConverter[T <: AnyRef] extends TypeConverter[T] {
  override def convert(obj: Any): T =
    if (obj != null)
      super.convert(obj)
    else
      null.asInstanceOf[T]
}

/** Chains together several converters converting to the same type.
  * This way you can extend functionality of any converter to support new input types. */
class ChainedTypeConverter[T](converters: TypeConverter[T]*) extends TypeConverter[T] {
  def targetTypeTag = converters.head.targetTypeTag
  def convertPF = converters.map(_.convertPF).reduceLeft(_ orElse _)
}

/** Defines a set of converters and implicit functions used to look up an appropriate converter for
  * a desired type. Thanks to implicit method lookup, it is possible to implement a generic
  * method `CassandraRow#get`, which picks up the right converter basing solely on its type argument. */
object TypeConverter {

<<<<<<< HEAD
  lazy val defaultTimezone = TimeZone.getDefault

  private val AnyTypeTag = TypeTag.synchronized {
=======
  private val AnyTypeTag = SparkReflectionLock.synchronized {
>>>>>>> db287e3a
    implicitly[TypeTag[Any]]
  }

  implicit object AnyConverter extends TypeConverter[Any] {
    def targetTypeTag = AnyTypeTag
    def convertPF = {
      case obj => obj
    }
  }

  private val AnyRefTypeTag = SparkReflectionLock.synchronized {
    implicitly[TypeTag[AnyRef]]
  }

  implicit object AnyRefConverter extends TypeConverter[AnyRef] {
    def targetTypeTag = AnyRefTypeTag
    def convertPF = {
      case obj => obj.asInstanceOf[AnyRef]
    }
  }

  private val BooleanTypeTag = SparkReflectionLock.synchronized {
    implicitly[TypeTag[Boolean]]
  }

  implicit object BooleanConverter extends TypeConverter[Boolean] {
    def targetTypeTag = BooleanTypeTag
    def convertPF = {
      case x: java.lang.Boolean => x
      case x: java.lang.Integer => x != 0
      case x: java.lang.Long => x != 0L
      case x: java.math.BigInteger => x != java.math.BigInteger.ZERO
      case x: String => x.toBoolean
    }
  }

  private val JavaBooleanTypeTag = SparkReflectionLock.synchronized {
    implicitly[TypeTag[java.lang.Boolean]]
  }

  implicit object JavaBooleanConverter extends NullableTypeConverter[java.lang.Boolean] {
    def targetTypeTag = JavaBooleanTypeTag
    def convertPF = BooleanConverter.convertPF.andThen(_.asInstanceOf[java.lang.Boolean])
  }

  private val ByteTypeTag = SparkReflectionLock.synchronized {
    implicitly[TypeTag[Byte]]
  }

  implicit object ByteConverter extends TypeConverter[Byte] {
    def targetTypeTag = ByteTypeTag
    def convertPF = {
      case x: Number => x.byteValue
      case x: String => x.toByte
    }
  }

  private val JavaByteTypeTag = SparkReflectionLock.synchronized {
    implicitly[TypeTag[java.lang.Byte]]
  }

  implicit object JavaByteConverter extends NullableTypeConverter[java.lang.Byte] {
    def targetTypeTag = JavaByteTypeTag
    def convertPF = ByteConverter.convertPF.andThen(_.asInstanceOf[java.lang.Byte])
  }

  private val ShortTypeTag = SparkReflectionLock.synchronized {
    implicitly[TypeTag[Short]]
  }

  implicit object ShortConverter extends TypeConverter[Short] {
    def targetTypeTag = ShortTypeTag
    def convertPF = {
      case x: Number => x.shortValue
      case x: String => x.toShort
    }
  }

  private val JavaShortTypeTag = SparkReflectionLock.synchronized {
    implicitly[TypeTag[java.lang.Short]]
  }

  implicit object JavaShortConverter extends NullableTypeConverter[java.lang.Short] {
    def targetTypeTag = JavaShortTypeTag
    def convertPF = ShortConverter.convertPF.andThen(_.asInstanceOf[java.lang.Short])
  }

  private val IntTypeTag = SparkReflectionLock.synchronized {
    implicitly[TypeTag[Int]]
  }

  implicit object IntConverter extends TypeConverter[Int] {
    def targetTypeTag = IntTypeTag
    def convertPF = {
      case x: Number => x.intValue
      case x: String => x.toInt
    }
  }

  private val JavaIntTypeTag = SparkReflectionLock.synchronized {
    implicitly[TypeTag[java.lang.Integer]]
  }

  implicit object JavaIntConverter extends NullableTypeConverter[java.lang.Integer] {
    def targetTypeTag = JavaIntTypeTag
    def convertPF = IntConverter.convertPF.andThen(_.asInstanceOf[java.lang.Integer])
  }

  private val LongTypeTag = SparkReflectionLock.synchronized {
    implicitly[TypeTag[Long]]
  }

  implicit object LongConverter extends TypeConverter[Long] {
    def targetTypeTag = LongTypeTag
    def convertPF = {
      case x: Number => x.longValue
      case x: Date => x.getTime
      case x: DateTime => x.toDate.getTime
      case x: Calendar => x.getTimeInMillis
      case x: String => x.toLong
    }
  }

  private val JavaLongTypeTag = SparkReflectionLock.synchronized {
    implicitly[TypeTag[java.lang.Long]]
  }

  implicit object JavaLongConverter extends NullableTypeConverter[java.lang.Long] {
    def targetTypeTag = JavaLongTypeTag
    def convertPF = LongConverter.convertPF.andThen(_.asInstanceOf[java.lang.Long])
  }

  private val FloatTypeTag = SparkReflectionLock.synchronized {
    implicitly[TypeTag[Float]]
  }

  implicit object FloatConverter extends TypeConverter[Float] {
    def targetTypeTag = FloatTypeTag
    def convertPF = {
      case x: Number => x.floatValue
      case x: String => x.toFloat
    }
  }

  private val JavaFloatTypeTag = SparkReflectionLock.synchronized {
    implicitly[TypeTag[java.lang.Float]]
  }

  implicit object JavaFloatConverter extends NullableTypeConverter[java.lang.Float] {
    def targetTypeTag = JavaFloatTypeTag
    def convertPF = FloatConverter.convertPF.andThen(_.asInstanceOf[java.lang.Float])
  }

  private val DoubleTypeTag = SparkReflectionLock.synchronized {
    implicitly[TypeTag[Double]]
  }

  implicit object DoubleConverter extends TypeConverter[Double] {
    def targetTypeTag = DoubleTypeTag
    def convertPF = {
      case x: Number => x.doubleValue
      case x: String => x.toDouble
    }
  }

  private val JavaDoubleTypeTag = SparkReflectionLock.synchronized {
    implicitly[TypeTag[java.lang.Double]]
  }

  implicit object JavaDoubleConverter extends NullableTypeConverter[java.lang.Double] {
    def targetTypeTag = JavaDoubleTypeTag
    def convertPF = DoubleConverter.convertPF.andThen(_.asInstanceOf[java.lang.Double])
  }

  private val StringTypeTag = SparkReflectionLock.synchronized {
    implicitly[TypeTag[String]]
  }

  implicit object StringConverter extends NullableTypeConverter[String] {
    def targetTypeTag = StringTypeTag
    def convertPF = {
      case x: Date => TimestampFormatter.format(x)
      case x: Array[Byte] => "0x" + x.map("%02x" format _).mkString
      case x: Map[_, _] => x.map(kv => convert(kv._1) + ": " + convert(kv._2)).mkString("{", ",", "}")
      case x: Set[_] => x.map(convert).mkString("{", ",", "}")
      case x: Seq[_] => x.map(convert).mkString("[", ",", "]")
      case x: Any  => x.toString
    }
  }

  private val ByteBufferTypeTag = SparkReflectionLock.synchronized {
    implicitly[TypeTag[ByteBuffer]]
  }

  implicit object ByteBufferConverter extends NullableTypeConverter[ByteBuffer] {
    def targetTypeTag = ByteBufferTypeTag
    def convertPF = {
      case x: ByteBuffer => x
      case x: Array[Byte] => ByteBuffer.wrap(x)
    }
  }

  private val ByteArrayTypeTag = SparkReflectionLock.synchronized {
    implicitly[TypeTag[Array[Byte]]]
  }

  implicit object ByteArrayConverter extends NullableTypeConverter[Array[Byte]] {
    def targetTypeTag = ByteArrayTypeTag
    def convertPF = {
      case x: Array[Byte] => x
      case x: ByteBuffer => ByteBufferUtil.toArray(x)
    }
  }

  private val DateTypeTag = SparkReflectionLock.synchronized {
    implicitly[TypeTag[Date]]
  }

  implicit object DateConverter extends NullableTypeConverter[Date] {
    def targetTypeTag = DateTypeTag
    def convertPF = {
      case x: Date => x
      case x: DateTime => x.toDate
      case x: Calendar => x.getTime
      case x: Long => new Date(x)
      case x: UUID if x.version() == 1 => new Date(x.timestamp())
      case x: LocalDate => new Date(x.getMillisSinceEpoch)
      case x: String => TimestampParser.parse(x)
    }
  }

  private val SqlDateTypeTag = SparkReflectionLock.synchronized {
    implicitly[TypeTag[java.sql.Date]]
  }

  implicit object SqlDateConverter extends NullableTypeConverter[java.sql.Date] {

    /* java.sql.Date assume that the internal timestamp is offset by the local timezone. This means
    a direct conversion from LocalDate to java.sql.Date will actually change the Year-Month-Day
    stored.
     */
    def subtractTimeZoneOffset(millis: Long) = millis - defaultTimezone.getOffset(millis)

    def targetTypeTag = SqlDateTypeTag

    val shiftLocalDate: PartialFunction[Any, java.sql.Date] = {
      case x: LocalDate => new java.sql.Date(subtractTimeZoneOffset(x.getMillisSinceEpoch))
    }

    //If there is no Local Date input we will use the normal date converter
    def convertPF = shiftLocalDate orElse DateConverter.convertPF.andThen(d => new java.sql.Date(d.getTime))
  }

  private val JodaDateTypeTag = SparkReflectionLock.synchronized {
    implicitly[TypeTag[DateTime]]
  }

  implicit object JodaDateConverter extends NullableTypeConverter[DateTime] {
    def targetTypeTag = JodaDateTypeTag
    def convertPF = DateConverter.convertPF.andThen(new DateTime(_))
  }

  private val GregorianCalendarTypeTag = SparkReflectionLock.synchronized {
    implicitly[TypeTag[GregorianCalendar]]
  }

  implicit object GregorianCalendarConverter extends NullableTypeConverter[GregorianCalendar] {
    private[this] def calendar(date: Date): GregorianCalendar = {
      val c = new GregorianCalendar()
      c.setTime(date)
      c
    }
    def targetTypeTag = GregorianCalendarTypeTag
    def convertPF = DateConverter.convertPF.andThen(calendar)
  }

  private val BigIntTypeTag = SparkReflectionLock.synchronized {
    implicitly[TypeTag[BigInt]]
  }

  implicit object BigIntConverter extends NullableTypeConverter[BigInt] {
    def targetTypeTag = BigIntTypeTag
    def convertPF = {
      case x: BigInt => x
      case x: java.math.BigInteger => x
      case x: java.lang.Integer => BigInt(x)
      case x: java.lang.Long => BigInt(x)
      case x: String => BigInt(x)
    }
  }

  private val JavaBigIntegerTypeTag = SparkReflectionLock.synchronized {
    implicitly[TypeTag[java.math.BigInteger]]
  }

  implicit object JavaBigIntegerConverter extends NullableTypeConverter[java.math.BigInteger] {
    def targetTypeTag = JavaBigIntegerTypeTag
    def convertPF = {
      case x: BigInt => x.bigInteger
      case x: java.math.BigInteger => x
      case x: java.lang.Integer => new java.math.BigInteger(x.toString)
      case x: java.lang.Long => new java.math.BigInteger(x.toString)
      case x: String => new java.math.BigInteger(x)
      case x: java.math.BigDecimal if x.scale() <= 0 => x.toBigInteger
      case x: java.math.BigDecimal if x.scale() > 0 => throw new TypeConversionException(
        s"BigDecimal ($x) has scale greater than 0 (Scale: ${x.scale()}) and cannot be converted to BigInteger")
    }
  }

  private val BigDecimalTypeTag = SparkReflectionLock.synchronized {
    implicitly[TypeTag[BigDecimal]]
  }

  implicit object BigDecimalConverter extends NullableTypeConverter[BigDecimal] {
    def targetTypeTag = BigDecimalTypeTag
    def convertPF = {
      case x: Number => BigDecimal(x.toString)
      case x: String => BigDecimal(x)
    }
  }

  private val JavaBigDecimalTypeTag = SparkReflectionLock.synchronized {
    implicitly[TypeTag[java.math.BigDecimal]]
  }

  implicit object JavaBigDecimalConverter extends NullableTypeConverter[java.math.BigDecimal] {
    def targetTypeTag = JavaBigDecimalTypeTag
    def convertPF = {
      case x: Number => new java.math.BigDecimal(x.toString)
      case x: String => new java.math.BigDecimal(x)
    }
  }

  private val UUIDTypeTag = SparkReflectionLock.synchronized {
    implicitly[TypeTag[UUID]]
  }

  implicit object UUIDConverter extends NullableTypeConverter[UUID] {
    def targetTypeTag = UUIDTypeTag
    def convertPF = {
      case x: UUID => x
      case x: String => UUID.fromString(x)
    }
  }

  private val InetAddressTypeTag = SparkReflectionLock.synchronized {
    implicitly[TypeTag[InetAddress]]
  }

  implicit object InetAddressConverter extends NullableTypeConverter[InetAddress] {
    def targetTypeTag = InetAddressTypeTag
    def convertPF = {
      case x: InetAddress => x
      case x: String => InetAddress.getByName(x)
    }
  }

  private val LocalDateTypeTag = TypeTag.synchronized {
    implicitly[TypeTag[LocalDate]]
  }

  implicit object LocalDateConverter extends NullableTypeConverter[LocalDate] {
    def targetTypeTag = LocalDateTypeTag
    val dateRegx = """(\d\d\d\d)-(\d\d)-(\d\d)""".r

    /* java.sql.Date assume that the internal timestamp is offset by the local timezone. This means
    a direct conversion from LocalDate to java.sql.Date will actually change the Year-Month-Day
    stored. (See the SqlDate converter for the opposite adjustment)
     */
    def addTimeZoneOffset(millis: Long) =  millis + defaultTimezone.getOffset(millis)

    def convertPF = {
      case x: LocalDate => x
      case dateRegx(y, m, d) => LocalDate.fromYearMonthDay(y.toInt, m.toInt, d.toInt)
      case x: Int => LocalDate.fromDaysSinceEpoch(x)
      case x: java.sql.Date => LocalDate.fromMillisSinceEpoch(addTimeZoneOffset(x.getTime))
      case x: Date => LocalDate.fromMillisSinceEpoch(x.getTime)
    }
  }

  object TimeTypeConverter extends NullableTypeConverter[java.lang.Long] {
    def targetTypeTag = JavaLongTypeTag
    def convertPF = {
      case x: Date => TimeUnit.MILLISECONDS.toNanos(x.getTime)
      case x: Long => x.toLong
    }
  }

  class Tuple2Converter[K, V](implicit kc: TypeConverter[K], vc: TypeConverter[V])
    extends TypeConverter[(K, V)] {

    @transient
    lazy val targetTypeTag = SparkReflectionLock.synchronized {
      implicit val kTag = kc.targetTypeTag
      implicit val vTag = vc.targetTypeTag
      implicitly[TypeTag[(K, V)]]
    }
    
    def convertPF = {
      case TupleValue(k, v) => (kc.convert(k), vc.convert(v))
      case (k, v) => (kc.convert(k), vc.convert(v))
    }
  }

  class Tuple3Converter[C1 : TypeConverter, C2 : TypeConverter, C3 : TypeConverter]
    extends TypeConverter[(C1, C2, C3)] {

    private val c1 = implicitly[TypeConverter[C1]]
    private val c2 = implicitly[TypeConverter[C2]]
    private val c3 = implicitly[TypeConverter[C3]]

    @transient
    lazy val targetTypeTag = SparkReflectionLock.synchronized {
      implicit val tag1 = c1.targetTypeTag
      implicit val tag2 = c2.targetTypeTag
      implicit val tag3 = c3.targetTypeTag
      implicitly[TypeTag[(C1, C2, C3)]]
    }

    def convertPF = {
      case TupleValue(a1, a2, a3) => (c1.convert(a1), c2.convert(a2), c3.convert(a3))
      case (a1, a2, a3) => (c1.convert(a1), c2.convert(a2), c3.convert(a3)) 
    }
  }

  class PairConverter[K, V](implicit kc: TypeConverter[K], vc: TypeConverter[V])
    extends TypeConverter[tuple.Pair[K, V]] {

    @transient
    lazy val targetTypeTag = SparkReflectionLock.synchronized {
      implicit val kTag = kc.targetTypeTag
      implicit val vTag = vc.targetTypeTag
      implicitly[TypeTag[tuple.Pair[K, V]]]
    }

    def convertPF = {
      case TupleValue(k, v) => tuple.Pair.of(kc.convert(k), vc.convert(v))
      case (k, v) => tuple.Pair.of(kc.convert(k), vc.convert(v))
    }
  }

  class TripleConverter[C1 : TypeConverter, C2 : TypeConverter, C3 : TypeConverter]
    extends TypeConverter[tuple.Triple[C1, C2, C3]] {

    private val c1 = implicitly[TypeConverter[C1]]
    private val c2 = implicitly[TypeConverter[C2]]
    private val c3 = implicitly[TypeConverter[C3]]

    @transient
    lazy val targetTypeTag = SparkReflectionLock.synchronized {
      implicit val tag1 = c1.targetTypeTag
      implicit val tag2 = c2.targetTypeTag
      implicit val tag3 = c3.targetTypeTag
      implicitly[TypeTag[tuple.Triple[C1, C2, C3]]]
    }

    def convertPF = {
      case TupleValue(a1, a2, a3) => tuple.Triple.of(c1.convert(a1), c2.convert(a2), c3.convert(a3))
      case (a1, a2, a3) => tuple.Triple.of(c1.convert(a1), c2.convert(a2), c3.convert(a3))
    }
  }

  class OptionConverter[T](implicit c: TypeConverter[T]) extends TypeConverter[Option[T]] {

    @transient
    lazy val targetTypeTag = SparkReflectionLock.synchronized {
      implicit val itemTypeTag = c.targetTypeTag
      implicitly[TypeTag[Option[T]]]
    }

    def convertPF = {
      case null => None
      case None => None
      case other => Some(c.convert(other))
    }
  }

  abstract class CollectionConverter[CC, T](implicit c: TypeConverter[T], bf: CanBuildFrom[T, CC])
    extends TypeConverter[CC] {

    protected implicit def itemTypeTag: TypeTag[T] = c.targetTypeTag

    private def newCollection(items: Iterable[Any]) = {
      val builder = bf()
      for (item <- items)
        builder += c.convert(item)
      builder.result()
    }

    def convertPF = {
      case null => bf.apply().result()
      case x: java.util.List[_] => newCollection(x)
      case x: java.util.Set[_] => newCollection(x)
      case x: java.util.Map[_, _] => newCollection(x)
      case x: Iterable[_] => newCollection(x)
    }
  }

  abstract class AbstractMapConverter[CC, K, V](implicit kc: TypeConverter[K], vc: TypeConverter[V], bf: CanBuildFrom[(K, V), CC])
    extends CollectionConverter[CC, (K, V)] {

    protected implicit def keyTypeTag: TypeTag[K] = kc.targetTypeTag
    protected implicit def valueTypeTag: TypeTag[V] = vc.targetTypeTag
  }


  class ListConverter[T : TypeConverter] extends CollectionConverter[List[T], T] {
    @transient
    lazy val targetTypeTag = SparkReflectionLock.synchronized {
      implicitly[TypeTag[List[T]]]
    }
  }

  class VectorConverter[T : TypeConverter] extends CollectionConverter[Vector[T], T] {
    @transient
    lazy val targetTypeTag = SparkReflectionLock.synchronized {
      implicitly[TypeTag[Vector[T]]]
    }
  }

  class SetConverter[T : TypeConverter] extends CollectionConverter[Set[T], T] {
    @transient
    lazy val targetTypeTag = SparkReflectionLock.synchronized {
      implicitly[TypeTag[Set[T]]]
    }
  }

  class TreeSetConverter[T : TypeConverter : Ordering] extends CollectionConverter[TreeSet[T], T] {
    @transient
    lazy val targetTypeTag = SparkReflectionLock.synchronized {
      implicitly[TypeTag[TreeSet[T]]]
    }
  }

  class SeqConverter[T : TypeConverter] extends CollectionConverter[Seq[T], T] {
    @transient
    lazy val targetTypeTag = SparkReflectionLock.synchronized {
      implicitly[TypeTag[Seq[T]]]
    }
  }

  class IndexedSeqConverter[T : TypeConverter] extends CollectionConverter[IndexedSeq[T], T] {
    @transient
    lazy val targetTypeTag = SparkReflectionLock.synchronized {
      implicitly[TypeTag[IndexedSeq[T]]]
    }
  }

  class IterableConverter[T : TypeConverter] extends CollectionConverter[Iterable[T], T] {
    @transient
    lazy val targetTypeTag = SparkReflectionLock.synchronized {
      implicitly[TypeTag[Iterable[T]]]
    }
  }

  class JavaListConverter[T : TypeConverter] extends CollectionConverter[java.util.List[T], T] {
    @transient
    lazy val targetTypeTag = SparkReflectionLock.synchronized {
      implicitly[TypeTag[java.util.List[T]]]
    }
  }

  class JavaArrayListConverter[T : TypeConverter] extends CollectionConverter[java.util.ArrayList[T], T] {
    @transient
    lazy val targetTypeTag = SparkReflectionLock.synchronized {
      implicitly[TypeTag[java.util.ArrayList[T]]]
    }
  }

  class JavaSetConverter[T : TypeConverter] extends CollectionConverter[java.util.Set[T], T] {
    @transient
    lazy val targetTypeTag = SparkReflectionLock.synchronized {
      implicitly[TypeTag[java.util.Set[T]]]
    }
  }

  class JavaHashSetConverter[T : TypeConverter] extends CollectionConverter[java.util.HashSet[T], T] {
    @transient
    lazy val targetTypeTag = SparkReflectionLock.synchronized {
      implicitly[TypeTag[java.util.HashSet[T]]]
    }
  }

  class MapConverter[K : TypeConverter, V : TypeConverter] extends AbstractMapConverter[Map[K, V], K, V] {
    @transient
    lazy val targetTypeTag = SparkReflectionLock.synchronized {
      implicitly[TypeTag[Map[K, V]]]
    }
  }

  class TreeMapConverter[K : TypeConverter : Ordering, V : TypeConverter] extends AbstractMapConverter[TreeMap[K, V], K, V] {
    @transient
    lazy val targetTypeTag = SparkReflectionLock.synchronized {
      implicitly[TypeTag[TreeMap[K, V]]]
    }
  }

  class JavaMapConverter[K : TypeConverter, V : TypeConverter] extends AbstractMapConverter[java.util.Map[K, V], K, V] {
    @transient
    lazy val targetTypeTag = SparkReflectionLock.synchronized {
      implicitly[TypeTag[java.util.Map[K, V]]]
    }
  }

  class JavaHashMapConverter[K : TypeConverter, V : TypeConverter] extends AbstractMapConverter[java.util.HashMap[K, V], K, V] {
    @transient
    lazy val targetTypeTag = SparkReflectionLock.synchronized {
      implicitly[TypeTag[java.util.HashMap[K, V]]]
    }
  }

  implicit def optionConverter[T : TypeConverter]: OptionConverter[T] =
    new OptionConverter[T]

  implicit def tuple2Converter[K : TypeConverter, V : TypeConverter]: Tuple2Converter[K, V] =
    new Tuple2Converter[K, V]

  implicit def tuple3Converter[A1 : TypeConverter, A2 : TypeConverter, A3 : TypeConverter]
    : Tuple3Converter[A1, A2, A3] = new Tuple3Converter[A1, A2, A3]

  implicit def pairConverter[K : TypeConverter, V : TypeConverter]: PairConverter[K, V] =
    new PairConverter[K, V]

  implicit def tripleConverter[A1 : TypeConverter, A2 : TypeConverter, A3 : TypeConverter]
    : TripleConverter[A1, A2, A3] = new TripleConverter[A1, A2, A3]

  implicit def listConverter[T : TypeConverter]: ListConverter[T] =
    new ListConverter[T]

  implicit def vectorConverter[T : TypeConverter]: VectorConverter[T] =
    new VectorConverter[T]

  implicit def setConverter[T : TypeConverter]: SetConverter[T] =
    new SetConverter[T]

  implicit def treeSetConverter[T : TypeConverter : Ordering]: TreeSetConverter[T] =
    new TreeSetConverter[T]

  implicit def seqConverter[T : TypeConverter]: SeqConverter[T] =
    new SeqConverter[T]

  implicit def indexedSeqConverter[T : TypeConverter]: IndexedSeqConverter[T] =
    new IndexedSeqConverter[T]

  implicit def iterableConverter[T : TypeConverter]: IterableConverter[T] =
    new IterableConverter[T]

  implicit def mapConverter[K : TypeConverter, V : TypeConverter]: MapConverter[K, V] =
    new MapConverter[K, V]

  implicit def treeMapConverter[K: TypeConverter : Ordering, V : TypeConverter]: TreeMapConverter[K, V] =
    new TreeMapConverter[K, V]

  // Support for Java collections:
  implicit def javaListConverter[T : TypeConverter]: JavaListConverter[T] =
    new JavaListConverter[T]

  implicit def javaArrayListConverter[T : TypeConverter]: JavaArrayListConverter[T] =
    new JavaArrayListConverter[T]

  implicit def javaSetConverter[T : TypeConverter]: JavaSetConverter[T] =
    new JavaSetConverter[T]

  implicit def javaHashSetConverter[T : TypeConverter]: JavaHashSetConverter[T] =
    new JavaHashSetConverter[T]

  implicit def javaMapConverter[K : TypeConverter, V : TypeConverter]: JavaMapConverter[K, V] =
    new JavaMapConverter[K, V]

  implicit def javaHashMapConverter[K : TypeConverter, V : TypeConverter]: JavaHashMapConverter[K, V] =
    new JavaHashMapConverter[K, V]

  /** Converts Scala Options to Java nullable references. Used when saving data to Cassandra. */
  class OptionToNullConverter(nestedConverter: TypeConverter[_]) extends NullableTypeConverter[AnyRef] {

    def targetTypeTag = implicitly[TypeTag[AnyRef]]

    def convertPF = {
      case Some(x) => nestedConverter.convert(x).asInstanceOf[AnyRef]
      case None => null
      case x => nestedConverter.convert(x).asInstanceOf[AnyRef]
    }
  }

  private def orderingFor(tpe: Type): Option[Ordering[_]] = {
    if      (tpe =:= typeOf[Boolean]) Some(implicitly[Ordering[Boolean]])
    else if (tpe =:= typeOf[Byte]) Some(implicitly[Ordering[Byte]])
    else if (tpe =:= typeOf[Short]) Some(implicitly[Ordering[Short]])
    else if (tpe =:= typeOf[Int]) Some(implicitly[Ordering[Int]])
    else if (tpe =:= typeOf[Long]) Some(implicitly[Ordering[Long]])
    else if (tpe =:= typeOf[Float]) Some(implicitly[Ordering[Float]])
    else if (tpe =:= typeOf[Double]) Some(implicitly[Ordering[Double]])
    else if (tpe =:= typeOf[String]) Some(implicitly[Ordering[String]])
    else if (tpe =:= typeOf[BigInt]) Some(implicitly[Ordering[BigInt]])
    else if (tpe =:= typeOf[BigDecimal]) Some(implicitly[Ordering[BigDecimal]])
    else if (tpe =:= typeOf[java.math.BigInteger]) Some(implicitly[Ordering[java.math.BigInteger]])
    else if (tpe =:= typeOf[java.math.BigDecimal]) Some(implicitly[Ordering[java.math.BigDecimal]])
    else if (tpe =:= typeOf[java.util.Date]) Some(implicitly[Ordering[java.util.Date]])
    else if (tpe =:= typeOf[java.sql.Date]) Some(Ordering.by((x: java.sql.Date) => x.getTime))
    else if (tpe =:= typeOf[org.joda.time.DateTime]) Some(Ordering.by((x: org.joda.time.DateTime) => x.toDate.getTime))
    else if (tpe =:= typeOf[UUID]) Some(implicitly[Ordering[UUID]])
    else None
  }

  private var converters = Seq[TypeConverter[_]](
    AnyConverter,
    AnyRefConverter,
    BooleanConverter,
    JavaBooleanConverter,
    ByteConverter,
    JavaByteConverter,
    ShortConverter,
    JavaShortConverter,
    IntConverter,
    JavaIntConverter,
    LongConverter,
    JavaLongConverter,
    FloatConverter,
    JavaFloatConverter,
    DoubleConverter,
    JavaDoubleConverter,
    StringConverter,
    BigIntConverter,
    BigDecimalConverter,
    JavaBigIntegerConverter,
    JavaBigDecimalConverter,
    DateConverter,
    SqlDateConverter,
    JodaDateConverter,
    GregorianCalendarConverter,
    InetAddressConverter,
    UUIDConverter,
    ByteBufferConverter,
    ByteArrayConverter,
    UDTValueConverter,
    LocalDateConverter,
    TimeTypeConverter
  )

  private def forCollectionType(tpe: Type, moreConverters: Seq[TypeConverter[_]]): TypeConverter[_] = SparkReflectionLock.synchronized {
    tpe match {
      case TypeRef(_, symbol, List(arg)) =>
        val untypedItemConverter = forType(arg, moreConverters)
        type T = untypedItemConverter.targetType
        implicit val itemConverter = untypedItemConverter.asInstanceOf[TypeConverter[T]]
        implicit val ordering = orderingFor(arg).map(_.asInstanceOf[Ordering[T]]).orNull
        symbol match {
          case OptionSymbol => optionConverter[T]
          case ListSymbol => listConverter[T]
          case VectorSymbol => vectorConverter[T]
          case SetSymbol => setConverter[T]
          case TreeSetSymbol if ordering != null => treeSetConverter[T]
          case SeqSymbol => seqConverter[T]
          case IndexedSeqSymbol => indexedSeqConverter[T]
          case IterableSymbol => iterableConverter[T]
          case JavaListSymbol => javaListConverter[T]
          case JavaArrayListSymbol => javaArrayListConverter[T]
          case JavaSetSymbol => javaSetConverter[T]
          case JavaHashSetSymbol => javaHashSetConverter[T]
          case _ => throw new IllegalArgumentException(s"Unsupported type: $tpe")
        }

      case TypeRef(_, symbol, List(k, v)) =>
        val untypedKeyConverter = forType(k, moreConverters)
        val untypedValueConverter = forType(v, moreConverters)
        type K = untypedKeyConverter.targetType
        type V = untypedValueConverter.targetType
        implicit val keyConverter = untypedKeyConverter.asInstanceOf[TypeConverter[K]]
        implicit val valueConverter = untypedValueConverter.asInstanceOf[TypeConverter[V]]
        implicit val ordering = orderingFor(k).map(_.asInstanceOf[Ordering[K]]).orNull
        symbol match {
          case PairSymbol => pairConverter[K, V]
          case MapSymbol => mapConverter[K, V]
          case TreeMapSymbol if ordering != null => treeMapConverter[K, V]
          case JavaMapSymbol => javaMapConverter[K, V]
          case JavaHashMapSymbol => javaHashMapConverter[K, V]
          case _ => throw new IllegalArgumentException(s"Unsupported type: $tpe")
        }

      case TypeRef(_, symbol, List(t1, t2, t3)) =>
        val untypedConverter1 = forType(t1, moreConverters)
        val untypedConverter2 = forType(t2, moreConverters)
        val untypedConverter3 = forType(t3, moreConverters)
        type T1 = untypedConverter1.targetType
        type T2 = untypedConverter2.targetType
        type T3 = untypedConverter3.targetType
        implicit val converter1 = untypedConverter1.asInstanceOf[TypeConverter[T1]]
        implicit val converter2 = untypedConverter2.asInstanceOf[TypeConverter[T2]]
        implicit val converter3 = untypedConverter3.asInstanceOf[TypeConverter[T3]]
        symbol match {
          case TripleSymbol => tripleConverter[T1, T2, T3]
          case _ => throw new IllegalArgumentException(s"Unsupported type: $tpe")
        }

      case _ => throw new IllegalArgumentException(s"Unsupported type: $tpe")
    }
  }

  /** Useful for getting converter based on a type received from Scala reflection.
    * Synchronized to workaround Scala 2.10 reflection thread-safety problems. */
  def forType(tpe: Type, moreConverters: Seq[TypeConverter[_]] = Seq.empty): TypeConverter[_] = {
    SparkReflectionLock.synchronized {
      type T = TypeConverter[_]
      val selectedConverters =
        (converters ++ moreConverters).collect { case c: T if c.targetTypeTag.tpe =:= tpe => c }

      selectedConverters match {
        case Seq() => forCollectionType(tpe, moreConverters)
        case Seq(c) => c
        case Seq(cs @ _*) => new ChainedTypeConverter(cs: _*)
      }
    }
  }

  /** Useful when implicit converters are not in scope, but a TypeTag is.
    * Synchronized to workaround Scala 2.10 reflection thread-safety problems. */
  def forType[T : TypeTag](moreConverters: Seq[TypeConverter[_]]): TypeConverter[T] = {
    SparkReflectionLock.synchronized {
      forType(implicitly[TypeTag[T]].tpe, moreConverters).asInstanceOf[TypeConverter[T]]
    }
  }

  /** Useful when implicit converters are not in scope, but a TypeTag is.
    * Synchronized to workaround Scala 2.10 reflection thread-safety problems. */
  def forType[T : TypeTag]: TypeConverter[T] = {
    SparkReflectionLock.synchronized {
      forType(implicitly[TypeTag[T]].tpe).asInstanceOf[TypeConverter[T]]
    }
  }


  /** Registers a custom converter */
  def registerConverter(c: TypeConverter[_]) {
    synchronized {
      converters = c +: converters
    }
  }
}<|MERGE_RESOLUTION|>--- conflicted
+++ resolved
@@ -71,13 +71,9 @@
   * method `CassandraRow#get`, which picks up the right converter basing solely on its type argument. */
 object TypeConverter {
 
-<<<<<<< HEAD
   lazy val defaultTimezone = TimeZone.getDefault
 
-  private val AnyTypeTag = TypeTag.synchronized {
-=======
   private val AnyTypeTag = SparkReflectionLock.synchronized {
->>>>>>> db287e3a
     implicitly[TypeTag[Any]]
   }
 
@@ -435,7 +431,7 @@
     }
   }
 
-  private val LocalDateTypeTag = TypeTag.synchronized {
+  private val LocalDateTypeTag = SparkReflectionLock.synchronized {
     implicitly[TypeTag[LocalDate]]
   }
 
