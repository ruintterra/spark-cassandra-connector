--- conflicted
+++ resolved
@@ -184,9 +184,6 @@
     checkArrayCassandraRow(result)
   }
 
-<<<<<<< HEAD
-  it should "throw a meaningful exception if partition column is null when joining with Cassandra table" in withoutLogging{
-=======
   it should "work with both limit and order clauses SPARKC-433" in {
     val source = sc.parallelize(keys).map(x => new KVRow(x))
     val someCass = source.joinWithCassandraTable(ks, tableName).limit(1).withAscOrder
@@ -194,8 +191,7 @@
     checkArrayCassandraRow(result)
   }
 
-  it should "throw a meaningful exception if partition column is null when joining with Cassandra table" in {
->>>>>>> e4018247
+  it should "throw a meaningful exception if partition column is null when joining with Cassandra table" in withoutLogging{
     val source = sc.parallelize(keys).map(x ⇒ new KVWithOptionRow(None))
     val ex = the[Exception] thrownBy source.joinWithCassandraTable[(Int, Long, String)](ks, tableName).collect()
     ex.getMessage should include("Invalid null value for partition key part key")
